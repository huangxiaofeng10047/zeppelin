/* Copyright 2014 NFLabs
 *
 * Licensed under the Apache License, Version 2.0 (the "License");
 * you may not use this file except in compliance with the License.
 * You may obtain a copy of the License at
 *
 *     http://www.apache.org/licenses/LICENSE-2.0
 *
 * Unless required by applicable law or agreed to in writing, software
 * distributed under the License is distributed on an "AS IS" BASIS,
 * WITHOUT WARRANTIES OR CONDITIONS OF ANY KIND, either express or implied.
 * See the License for the specific language governing permissions and
 * limitations under the License.
 */
.paragraph .control {
  float: right;
  color: #999;
  margin-top: -9px;
}

.paragraph .editor {
  width: 90%;
  border-left: 4px solid #EEEEEE;
  background: rgba(255, 255, 255, 0.9);
}

.paragraph .text {
  white-space: pre;
  display: block;
  unicode-bidi: embed
  display: block!important;
  margin: 0 0 10px!important;
  font-size: 13px!important;
  line-height: 1.42857143!important;
  word-break: break-all!important;
  word-wrap: break-word!important;
}

.ace-tm {
  background-color: #FFFFFF;
  color: black;
}
.ace_editor {
  position: relative;
  overflow: hidden;
  font-family: 'Monaco', 'Menlo', 'Ubuntu Mono', 'Consolas', 'source-code-pro', monospace;
  font-size: 12px;
  line-height: normal;
  direction: ltr;
}

.ace_hidden-cursors {opacity:0} 

.paragraph .status {
  font-size: 10px;
  color: #AAAAAA;
  background: rgba(255, 255, 255, 0.9);
  width: 100%;
  text-align: right;
}

.disable {
  opacity:0.4!important;
  pointer-events: none; 
}

.noteAction {
  margin-bottom: 10px;
}

.form-control2 {
  width: 100%;
  height: 34px;
  padding: 6px 12px;
  font-size: 24px;
  line-height: 1.42857143;
  color: #555;
  background-color: #fff;
  background-image: none;
  border: 1px solid #ccc;
  border-radius: 4px;
  -webkit-box-shadow: inset 0 1px 1px rgba(0, 0, 0, .075);
  box-shadow: inset 0 1px 1px rgba(0, 0, 0, .075);
  -webkit-transition: border-color ease-in-out .15s, -webkit-box-shadow ease-in-out .15s;
  -o-transition: border-color ease-in-out .15s, box-shadow ease-in-out .15s;
  transition: border-color ease-in-out .15s, box-shadow ease-in-out .15s;
}

.form-control-static2 {
  padding-top: 7px;
  font-size: 24px;
  margin-left: 15px;
  padding-bottom: 7px;
  margin-bottom: 0;
  display: inline-block;
}
<<<<<<< HEAD
=======

.paragraph .pre2 {
 display: block!important;
/* padding: 9.5px; */
 margin: 0 0 10px!important;
 font-size: 13px!important;
 line-height: 1.42857143!important;
 color: #333; 
 word-break: break-all!important;
 word-wrap: break-word!important;
 background-color: rgba(255, 255, 255, 0.9); 
 border: 1px solid rgba(255, 255, 255, 0.9);
/* border-radius: 4px; */
}
>>>>>>> 6e461ce9
<|MERGE_RESOLUTION|>--- conflicted
+++ resolved
@@ -93,21 +93,4 @@
   padding-bottom: 7px;
   margin-bottom: 0;
   display: inline-block;
-}
-<<<<<<< HEAD
-=======
-
-.paragraph .pre2 {
- display: block!important;
-/* padding: 9.5px; */
- margin: 0 0 10px!important;
- font-size: 13px!important;
- line-height: 1.42857143!important;
- color: #333; 
- word-break: break-all!important;
- word-wrap: break-word!important;
- background-color: rgba(255, 255, 255, 0.9); 
- border: 1px solid rgba(255, 255, 255, 0.9);
-/* border-radius: 4px; */
-}
->>>>>>> 6e461ce9
+}